[tool.poetry]
name = "python-sage-imap"
<<<<<<< HEAD
version = "0.4.4"
=======
version = "0.4.1"
>>>>>>> 4e5d3cc0
description = "A Python package for managing IMAP connections and email operations."
authors = ["Sepehr Akbarzadeh <sepehr@sageteam.org>"]
readme = "README.md"
license = "MIT"
keywords = ["python", "imap", "email", "mailbox", "python-packages"]
repository = "https://github.com/sageteamorg/python-sage-imap"

classifiers=[
    "Programming Language :: Python :: 3",
    "License :: OSI Approved :: MIT License",
    "Operating System :: OS Independent",
    "Intended Audience :: Developers",
]

packages = [
    { include = "sage_imap" }
]

[tool.poetry.urls]
"Documentation" = "https://python-sage-imap.readthedocs.io/en/latest/"
"Source Code" = "https://github.com/sageteamorg/python-sage-imap"
"Issues" = "https://github.com/sageteamorg/python-sage-imap/issues"

[tool.poetry.dependencies]
python = ">=3.11,<4.0"
setuptools = "^70.2.0"
wheel = "^0.43.0"
twine = "^5.1.1"
sphinx-rtd-theme = "^2.0.0"
requests = "^2.32.3"

[tool.poetry.group.dev.dependencies]
black = "^24.4.2"
isort = "^5.13.2"
mypy = "^1.10.1"
pytest = "^8.2.2"
flake8 = "^7.1.0"
tox = "^4.15.1"
coverage = "^7.5.4"
pre-commit = "^3.7.1"
sphinx = "^7.3.7"
pylint = "^3.2.5"
pytest-cov = "^5.0.0"
sphinx-rtd-theme = "^2.0.0"
commitizen = "^3.27.0"
docformatter = "^1.7.5"
types-setuptools = "^70.2.0.20240704"
codecov = "^2.1.13"

[tool.black]
line-length = 88
target-version = ['py38']
exclude = '''
/(
    \.git
    | \.hg
    | \.mypy_cache
    | \.tox
    | \.venv
    | _build
    | buck-out
    | build
    | dist
    | docs
)/
'''

[tool.isort]
profile = "black"
line_length = 88
known_first_party = ["sage_imap"]
skip = ["docs"]

[tool.mypy]
mypy_path = "stubs"
disallow_untyped_calls = true
disallow_untyped_defs = true
ignore_missing_imports = true
explicit_package_bases = true
exclude = '''
^docs/source/conf.py|
^build/|
^tests/|
^stubs/
'''

[tool.commitizen]
name = "cz_conventional_commits"
version = "0.1.0"

[tool.pytest.ini_options]
addopts = "--strict-markers"
testpaths = ["tests"]

[build-system]
requires = ["poetry-core>=1.0.0"]
build-backend = "poetry.core.masonry.api"<|MERGE_RESOLUTION|>--- conflicted
+++ resolved
@@ -1,10 +1,6 @@
 [tool.poetry]
 name = "python-sage-imap"
-<<<<<<< HEAD
-version = "0.4.4"
-=======
-version = "0.4.1"
->>>>>>> 4e5d3cc0
+version = "0.4.5"
 description = "A Python package for managing IMAP connections and email operations."
 authors = ["Sepehr Akbarzadeh <sepehr@sageteam.org>"]
 readme = "README.md"
