--- conflicted
+++ resolved
@@ -5,11 +5,7 @@
 
 setup(
     name="python_sage_imap",
-<<<<<<< HEAD
-    version="0.4.2",
-=======
     version="0.4.6",
->>>>>>> 7fefe084
     author="Sepehr Akbarzadeh",
     author_email="info@sageteam.org",
     description="A Python package for managing IMAP connections and email operations.",
